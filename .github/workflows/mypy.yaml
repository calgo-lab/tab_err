--- conflicted
+++ resolved
@@ -45,8 +45,5 @@
           export TERM=xterm
       - name: Run mypy
         run: |
-<<<<<<< HEAD
-=======
           # NOTE: tomli is sometimes missing, using dedicated ci dependencies
->>>>>>> a006e3b8
           uv run --group ci mypy --show-column-numbers .