[project]
name = "tab_err"
version = "0.2.0"
description = "Fully-controllable error generation for tabular data."
readme = "README.md"
authors = [
    { name = "Philipp Jung", email = "philippjung@posteo.de" },
    { name = "Sebastian Jäger", email = "tab_err@sebastian-jaeger.me" },
]
license = { text = "Apache License 2.0" }
keywords = ["tabular-data", "data-quality", "error-modelling", "data-errors"]
classifiers = [
    "Intended Audience :: Developers",
    "Intended Audience :: Science/Research",
    "Natural Language :: English",
    "License :: OSI Approved :: Apache Software License",
    "Programming Language :: Python :: 3.9",
    "Programming Language :: Python :: 3.10",
    "Programming Language :: Python :: 3.11",
    "Programming Language :: Python :: 3.12",
    "Operating System :: POSIX :: Linux",
    "Operating System :: MacOS",
    "Operating System :: Microsoft :: Windows",
]

requires-python = ">=3.9,<3.13"
dependencies = [
<<<<<<< HEAD
    "pandas>=2.2.3,<3.0.0"
=======
    "pandas>=2.2.3,<3.0.0",
>>>>>>> a006e3b8
]

[project.urls]
homepage = "https://tab-err.readthedocs.io/latest/"
repository = "https://github.com/calgo-lab/tab_err"
documentation = "https://tab-err.readthedocs.io/latest/"
"Bug Tracker" = "https://github.com/calgo-lab/tab_err/issues"

[dependency-groups]
ci = [
<<<<<<< HEAD
    "mypy>=1.15.0",
=======
>>>>>>> a006e3b8
    "tomli>=2.2.1",
]
dev = [
    "pytest>=8.3.5,<9.0.0",
    "ruff>=0.9.8",
    "pre-commit>=4.0.1,<5.0.0",
    "mypy>=1.14.1,<2.0.0",
    "jupyterlab>=4.3.2,<5.0.0",
    "sphinx>=8.1.3 ; python_version >= '3.11'",
    "myst-parser>=4.0.0 ; python_version >= '3.10'",
    "pydata-sphinx-theme>=0.16.1,<0.17.0",
    "sphinx-autoapi>=3.5.0,<4.0.0",
]

[build-system]
requires = ["setuptools>=61.0"]
build-backend = "setuptools.build_meta"

[tool.mypy]
python_version = "3.9"
disallow_untyped_defs = true
ignore_missing_imports = true

[tool.ruff]
line-length = 160
target-version = "py39"
fix = true
extend-include = ["*.ipynb"]

[tool.ruff.lint]
select = [
    "ALL", # Include all the rules, including new ones
]
ignore = [
    "FIX", # Temporary developer notes should not break actions
    "COM812", # For compatibility with ruff-format
    "ISC001", # For compatibility with ruff-format
    "S311", # We do not require cryptographically-sound randomness
    "D100", # Do not document public modules
    "D104", # Do not document public packages
    "TD003", # Allow TODOs without links
    "ISC003", # Do not implicietly concatenate strings
    "S101", # Allow testing methods
]

[tool.ruff.lint.per-file-ignores]
"**/__init__.py" = [
    "F401", # Unused imports in __init__ files can make sense
]
"docs/source/conf.py" = [
    "A001", # Allow missing __init__.py for docs
    "INP001", # Allow builtin shadowing for docs
]

[tool.ruff.lint.pydocstyle]
convention = "google"<|MERGE_RESOLUTION|>--- conflicted
+++ resolved
@@ -25,11 +25,7 @@
 
 requires-python = ">=3.9,<3.13"
 dependencies = [
-<<<<<<< HEAD
-    "pandas>=2.2.3,<3.0.0"
-=======
     "pandas>=2.2.3,<3.0.0",
->>>>>>> a006e3b8
 ]
 
 [project.urls]
@@ -40,10 +36,6 @@
 
 [dependency-groups]
 ci = [
-<<<<<<< HEAD
-    "mypy>=1.15.0",
-=======
->>>>>>> a006e3b8
     "tomli>=2.2.1",
 ]
 dev = [
